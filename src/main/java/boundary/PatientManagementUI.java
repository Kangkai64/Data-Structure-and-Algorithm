package boundary;

import java.sql.SQLException;
import java.util.Scanner;

import control.AddressManagementControl;
import control.PatientManagementControl;
import entity.Address;
import entity.BloodType;
<<<<<<< HEAD
import entity.Patient;
=======
>>>>>>> b6473b81
import utility.ConsoleUtils;

/**
 * Patient Management User Interface
 * Handles all patient management user interactions
 */
public class PatientManagementUI {
    private Scanner scanner;
    private PatientManagementControl patientControl;
    private AddressManagementControl addressControl;

    public PatientManagementUI() {
        this.scanner = new Scanner(System.in);
        this.patientControl = new PatientManagementControl();
        this.addressControl = new AddressManagementControl();
    }

    public void displayPatientManagementMenu() {
        while (true) {
            System.out.println("\n=== PATIENT MANAGEMENT MODULE ===");
            System.out.println("1. Register New Patient");
            System.out.println("2. Update Patient Record");
            System.out.println("3. Deactivate Patient");
            System.out.println("4. Add Patient to Queue");
            System.out.println("5. Get Next Patient from Queue");
            System.out.println("6. Search Patient");
            System.out.println("7. Generate Patient Reports");
            System.out.println("8. Back to Main Menu");
            System.out.print("Enter your choice: ");

            int choice = ConsoleUtils.getIntInput(scanner, "Enter your choice: ", 1, 8);
            
            switch (choice) {
                case 1:
                    registerNewPatient();
                    break;
                case 2:
                    updatePatientRecord();
                    break;
                case 3:
                    deactivatePatient();
                    break;
                case 4:
                    addPatientToQueue();
                    break;
                case 5:
                    getNextPatientFromQueue();
                    break;
                case 6:
                    searchPatient();
                    break;
                case 7:
                    generatePatientReports();
                    break;
                case 8:
                    return;
                default:
                    System.out.println("Invalid choice. Please try again.");
            }
        }
    }

    private void registerNewPatient() {
        System.out.println("\n=== REGISTER NEW PATIENT ===");
        String fullName = ConsoleUtils.getStringInput(scanner, "Enter full name: ");
<<<<<<< HEAD
        String icNumber = ConsoleUtils.getICInput(scanner, "Enter IC number (DDMMYY-XX-XXXX): ");
        String email = ConsoleUtils.getEmailInput(scanner, "Enter email: ");
=======
        String icNumber = ConsoleUtils.getICInput(scanner, "Enter IC number (YYMMDD-XX-XXXX): ");
        String email = ConsoleUtils.getStringInput(scanner, "Enter email: ");
>>>>>>> b6473b81
        String phoneNumber = ConsoleUtils.getPhoneInput(scanner, "Enter phone number (0XX-XXXXXXX): ");
        
        // Get address details
        String street = ConsoleUtils.getStringInput(scanner, "Enter street: ");
        String city = ConsoleUtils.getStringInput(scanner, "Enter city: ");
        String state = ConsoleUtils.getStringInput(scanner, "Enter state: ");
<<<<<<< HEAD
        String postalCode = ConsoleUtils.getPostalCodeInput(scanner, "Enter postal code (5 digits): ");
=======
        Integer postalCode = ConsoleUtils.getIntInput(scanner, "Enter postal code: ", 0, 99999);
>>>>>>> b6473b81
        String country = ConsoleUtils.getStringInput(scanner, "Enter country: ");

        String wardNumber = ConsoleUtils.getWardNumberInput(scanner, "Enter ward number (WXXXX): ");
        
        System.out.println("Select blood type:");
        System.out.println("1. A_POSITIVE  2. A_NEGATIVE  3. B_POSITIVE  4. B_NEGATIVE");
        System.out.println("5. AB_POSITIVE 6. AB_NEGATIVE 7. O_POSITIVE  8. O_NEGATIVE  9. OTHERS");
        System.out.print("Enter choice: ");
        int bloodTypeChoice = ConsoleUtils.getIntInput(scanner, "Enter your choice: ", 1, 9);
        
        BloodType bloodType = getBloodTypeFromChoice(bloodTypeChoice);
        
        String allergiesInput = ConsoleUtils.getStringInput(scanner, "Enter allergies (comma-separated, or 'None'): ");
        String allergies = allergiesInput.equalsIgnoreCase("None") ? "None" : allergiesInput;
        
        String emergencyContact = ConsoleUtils.getPhoneInput(scanner, "Enter emergency contact (0XX-XXXXXXX): ");

        Address address = new Address(street, city, state, postalCode.toString(), country);
        try {
            addressControl.addAddress(address);
            address = addressControl.getAddressById(address.getAddressId());
            System.out.println("Address added successfully!");
        } catch (SQLException e) {
            System.out.println("Failed to add address: " + e.getMessage());
        }
        
        boolean success = patientControl.registerPatient(fullName, icNumber, email, phoneNumber, 
                                                       address, wardNumber, bloodType, allergiesInput, emergencyContact);
        
        if (success) {
            System.out.println("Patient registered successfully!");
            scanner.nextLine();
        } else {
            System.out.println("Failed to register patient.");
            scanner.nextLine();
        }
    }

    private void updatePatientRecord() {
        System.out.println("\n=== UPDATE PATIENT RECORD ===");
        String patientId = ConsoleUtils.getStringInput(scanner, "Enter patient ID to update: ");
        
        entity.Patient patient = patientControl.findPatientById(patientId);
        if (patient == null) {
            System.out.println("Patient not found.");
            scanner.nextLine();
            return;
        }

        System.out.println("Press [Enter] to accept the default value");

        String fullName = ConsoleUtils.getStringInput(scanner, "Full name [" + patient.getFullName() + "]: ", patient.getFullName());
        String email = ConsoleUtils.getEmailInput(scanner, "Email [" + patient.getEmail() + "]: ", patient.getEmail());
        String phoneNumber = ConsoleUtils.getPhoneInput(scanner, "Phone [" + patient.getPhoneNumber() + "]: ", patient.getPhoneNumber());

        Address address = patient.getAddress();
        String street = ConsoleUtils.getStringInput(scanner, "Street [" + address.getStreet() + "]: ", address.getStreet());
        String city = ConsoleUtils.getStringInput(scanner, "City [" + address.getCity() + "]: ", address.getCity());
        String state = ConsoleUtils.getStringInput(scanner, "State [" + address.getState() + "]: ", address.getState());
        String postalCode = ConsoleUtils.getPostalCodeInput(scanner, "Postal code [" + address.getZipCode() + "]: ", address.getZipCode());
        String country = ConsoleUtils.getStringInput(scanner, "Country [" + address.getCountry() + "]: ", address.getCountry());

        Address updatedAddress = new Address(street, city, state, postalCode, country);
        updatedAddress.setAddressId(address.getAddressId());

        String wardNumber = ConsoleUtils.getWardNumberInput(scanner, "Ward number [" + patient.getWardNumber() + "]: ", patient.getWardNumber());

        System.out.println("Select blood type (Enter to keep current):");
        System.out.println("1. A_POSITIVE  2. A_NEGATIVE  3. B_POSITIVE  4. B_NEGATIVE");
        System.out.println("5. AB_POSITIVE 6. AB_NEGATIVE 7. O_POSITIVE  8. O_NEGATIVE  9. OTHERS");
        System.out.println("\n>>> Current: " + patient.getBloodType());
        int defaultChoice;
        switch (patient.getBloodType()) {
            case A_POSITIVE: defaultChoice = 1; break;
            case A_NEGATIVE: defaultChoice = 2; break;
            case B_POSITIVE: defaultChoice = 3; break;
            case B_NEGATIVE: defaultChoice = 4; break;
            case AB_POSITIVE: defaultChoice = 5; break;
            case AB_NEGATIVE: defaultChoice = 6; break;
            case O_POSITIVE: defaultChoice = 7; break;
            case O_NEGATIVE: defaultChoice = 8; break;
            case OTHERS: defaultChoice = 9; break;
            default: defaultChoice = 1;
        }
        int bloodTypeChoice = ConsoleUtils.getIntInput(scanner, "Enter choice (1-9): ", defaultChoice);
        BloodType bloodType = getBloodTypeFromChoice(bloodTypeChoice);

        String allergiesInput = ConsoleUtils.getStringInput(scanner, "Allergies [" + patient.getAllergies() + "]: ", patient.getAllergies());
        String emergencyContact = ConsoleUtils.getPhoneInput(scanner, "Emergency contact [" + patient.getEmergencyContact() + "]: ", patient.getEmergencyContact());

        try {
            addressControl.updateAddress(updatedAddress);
        } catch (SQLException e) {
            System.out.println("Failed to update address: " + e.getMessage());
            return;
        }

        boolean success = patientControl.updatePatientRecord(
            patient.getPatientId(),
            fullName,
            email,
            phoneNumber,
            updatedAddress,
            wardNumber,
            bloodType,
            allergiesInput,
            emergencyContact
        );

        if (success) {
            System.out.println("Patient updated successfully!");
            scanner.nextLine();
        } else {
            System.out.println("Failed to update patient.");
            scanner.nextLine();
        }
    }

    private void deactivatePatient() {
        System.out.println("\n=== DEACTIVATE PATIENT ===");
        String patientId = ConsoleUtils.getStringInput(scanner, "Enter patient ID to deactivate: ");
        
            entity.Patient patient = patientControl.findPatientById(patientId);
            if (patient == null) {
                System.out.println("Patient not found.");
                scanner.nextLine();
                return;
            }

            System.out.println("Patient found: " + patient.getFullName() + " (ID: " + patient.getPatientId() + ")");
            String confirm = ConsoleUtils.getStringInput(scanner, "Are you sure you want to deactivate this patient? (Y/N): ").trim().toUpperCase();

            if (!confirm.equals("Y")) {
                System.out.println("Deactivation cancelled.");
                scanner.nextLine();
                return;
            }

            boolean success = patientControl.deactivatePatient(patientId);

            if (success) {
                System.out.println("Patient deactivated successfully!");
                scanner.nextLine();
            } else {
                System.out.println("Failed to deactivate patient.");
                scanner.nextLine();
            }
    }

    private void addPatientToQueue() {
        ConsoleUtils.printHeader("QUEUE - ADD PATIENT");
        while (true) {
            String patientId = ConsoleUtils.getStringInput(scanner, "Enter patient ID to add (Press [Enter] to exit): ", "");
            if (patientId.isEmpty()) {
                System.out.println("Returning to Patient Management menu.");
                break;
            }

            Patient patient = patientControl.findPatientById(patientId);
            if (patient == null) {
                System.out.println("Patient not found.");
                boolean tryAnother = ConsoleUtils.getBooleanInput(scanner, "Try another patient ID? (Y/N): ");
                if (!tryAnother) {
                    System.out.println("Stopping add-to-queue.");
                    break;
                }
                continue;
            }

            if (patientControl.isPatientInQueue(patient)) {
                System.out.println("Patient is already in the queue.");
                boolean addMore = ConsoleUtils.getBooleanInput(scanner, "Add another patient? (Y/N): ");
                if (!addMore) {
                    System.out.println("Stopping add-to-queue.");
                    break;
                }
                continue;
            }

            boolean success = patientControl.addPatientToQueue(patient);
            if (success) {
                System.out.println("Patient added to queue successfully!");
                System.out.println(">>> Current Queue Size: " + patientControl.getQueueSize());
            } else {
                System.out.println("Failed to add patient. Patient may be inactive.");
            }

            boolean addAnother = ConsoleUtils.getBooleanInput(scanner, "Add another patient to queue? (Y/N): ");
            if (!addAnother) {
                System.out.println("Stopping add-to-queue.");
                break;
            }
        }
        scanner.nextLine();
    }

    private void getNextPatientFromQueue() {
        ConsoleUtils.printHeader("QUEUE - CALL NEXT PATIENT");
        if (patientControl.getQueueSize() == 0) {
            System.out.println("No patients in queue. Please add patients first.");
            scanner.nextLine();
            return;
        }

        while (true) {
            Patient next = patientControl.getNextPatientFromQueue();
            if (next == null) {
                System.out.println("No patients in queue.");
                break;
            }

            System.out.println("Next Patient:");
            System.out.println("ID    : " + next.getPatientId());
            System.out.println("Name  : " + next.getFullName());
            System.out.println("IC    : " + next.getICNumber());
            int remaining = patientControl.getQueueSize();
            System.out.println(">>> Queue Size Remaining: " + remaining);

            if (remaining == 0) {
                System.out.println("No more patients in the queue.");
                break;
            }

            boolean callAnother = ConsoleUtils.getBooleanInput(scanner, "Call next patient? (Y/N): ");
            if (!callAnother) {
                System.out.println("Stopping queue processing.");
                break;
            }
        }
        scanner.nextLine();
    }

    private void searchPatient() {
        System.out.println("\n=== SEARCH PATIENT ===");
        System.out.println("1. Search by Patient ID");
        System.out.println("2. Search by Full Name");
        System.out.println("3. Search by Email");
        System.out.println("4. Search by IC Number");
        System.out.print("Enter choice: ");
        
        int choice = ConsoleUtils.getIntInput(scanner, "Enter your choice: ", 1, 4);
        
        switch (choice) {
            case 1:
                String patientId = ConsoleUtils.getStringInput(scanner, "Enter Patient ID: ");
                System.out.println("Search by Patient ID - Implementation needed");
                break;
            case 2:
                String fullName = ConsoleUtils.getStringInput(scanner, "Enter Full Name: ");
                System.out.println("Search by Full Name - Implementation needed");
                break;
            case 3:
                String email = ConsoleUtils.getStringInput(scanner, "Enter Email: ");
                System.out.println("Search by Email - Implementation needed");
                break;
            case 4:
                String icNumber = ConsoleUtils.getStringInput(scanner, "Enter IC Number: ");
                System.out.println("Search by IC Number - Implementation needed");
                break;
            default:
                System.out.println("Invalid choice.");
        }
    }

    private void generatePatientReports() {
        System.out.println("\n=== PATIENT REPORTS ===");
        System.out.println(patientControl.generatePatientRegistrationReport());
        System.out.println(patientControl.generateQueueStatusReport());
    }

    private BloodType getBloodTypeFromChoice(int choice) {
        switch (choice) {
            case 1: return BloodType.A_POSITIVE;
            case 2: return BloodType.A_NEGATIVE;
            case 3: return BloodType.B_POSITIVE;
            case 4: return BloodType.B_NEGATIVE;
            case 5: return BloodType.AB_POSITIVE;
            case 6: return BloodType.AB_NEGATIVE;
            case 7: return BloodType.O_POSITIVE;
            case 8: return BloodType.O_NEGATIVE;
            case 9: return BloodType.OTHERS;
            default: return BloodType.A_POSITIVE;
        }
    }
} <|MERGE_RESOLUTION|>--- conflicted
+++ resolved
@@ -7,10 +7,7 @@
 import control.PatientManagementControl;
 import entity.Address;
 import entity.BloodType;
-<<<<<<< HEAD
 import entity.Patient;
-=======
->>>>>>> b6473b81
 import utility.ConsoleUtils;
 
 /**
@@ -76,24 +73,19 @@
     private void registerNewPatient() {
         System.out.println("\n=== REGISTER NEW PATIENT ===");
         String fullName = ConsoleUtils.getStringInput(scanner, "Enter full name: ");
-<<<<<<< HEAD
         String icNumber = ConsoleUtils.getICInput(scanner, "Enter IC number (DDMMYY-XX-XXXX): ");
         String email = ConsoleUtils.getEmailInput(scanner, "Enter email: ");
-=======
+        String phoneNumber = ConsoleUtils.getPhoneInput(scanner, "Enter phone number (0XX-XXXXXXX): ");
         String icNumber = ConsoleUtils.getICInput(scanner, "Enter IC number (YYMMDD-XX-XXXX): ");
         String email = ConsoleUtils.getStringInput(scanner, "Enter email: ");
->>>>>>> b6473b81
         String phoneNumber = ConsoleUtils.getPhoneInput(scanner, "Enter phone number (0XX-XXXXXXX): ");
         
         // Get address details
         String street = ConsoleUtils.getStringInput(scanner, "Enter street: ");
         String city = ConsoleUtils.getStringInput(scanner, "Enter city: ");
         String state = ConsoleUtils.getStringInput(scanner, "Enter state: ");
-<<<<<<< HEAD
         String postalCode = ConsoleUtils.getPostalCodeInput(scanner, "Enter postal code (5 digits): ");
-=======
         Integer postalCode = ConsoleUtils.getIntInput(scanner, "Enter postal code: ", 0, 99999);
->>>>>>> b6473b81
         String country = ConsoleUtils.getStringInput(scanner, "Enter country: ");
 
         String wardNumber = ConsoleUtils.getWardNumberInput(scanner, "Enter ward number (WXXXX): ");
