package utility;

import java.io.IOException;
import java.time.DateTimeException;
import java.time.LocalDate;
import java.time.format.DateTimeFormatter;
import java.time.format.ResolverStyle;
import java.util.Scanner;
<<<<<<< HEAD
import java.time.DateTimeException;
import java.util.regex.Pattern;
=======
>>>>>>> b6473b81

public class ConsoleUtils {
    public static String getStringInput(Scanner scanner, String prompt) {
        while (true) {
            System.out.print(prompt);
            String input = scanner.nextLine().trim();
            if (input.isEmpty()) {
                System.out.println("Input cannot be empty");
            } else {
                return input;
            }

        }
    }
    

    public static String getInputMatching(Scanner scanner, String prompt, Pattern pattern, String invalidMessage) {
        while (true) {
            System.out.print(prompt);
            String input = scanner.nextLine().trim();
            if (input.isEmpty()) {
                System.out.println("Input cannot be empty");
            } else if (!pattern.matcher(input).matches()) {
                System.out.println(invalidMessage);
            } else {
                return input;
            }
        }
    }

    public static String getICInput(Scanner scanner, String prompt) {
<<<<<<< HEAD
        return getInputMatching(scanner, prompt, PatternChecker.IC_PATTERN, "IC must be in format: XXXXXX-XX-XXXX");
    }

    public static String getEmailInput(Scanner scanner, String prompt) {
        return getInputMatching(scanner, prompt, PatternChecker.EMAIL_PATTERN, "Please enter a valid email address");
    }

    public static String getPhoneInput(Scanner scanner, String prompt) {
        return getInputMatching(scanner, prompt, PatternChecker.PHONE_PATTERN, "Phone must be in format: 0XX-XXXXXXX or 0XX-XXXXXXXX");
    }

    public static String getInputMatchingWithDefault(Scanner scanner, String prompt, Pattern pattern, String invalidMessage, String defaultValue) {
=======
        while (true) {
            System.out.print(prompt);
            String input = scanner.nextLine().trim();
            if (input.isEmpty()) {
                System.out.println("IC number cannot be empty");
            }
            else if (!PatternChecker.IC_PATTERN.matcher(input).matches()) {
                System.out.println("Invalid IC number format");
            }             
            else {
                return input;
            }
        }
    }

    public static String getPhoneInput(Scanner scanner, String prompt) {
>>>>>>> b6473b81
        while (true) {
            System.out.print(prompt);
            String input = scanner.nextLine().trim();
            if (input.isEmpty()) {
<<<<<<< HEAD
                return defaultValue;
            } else if (!pattern.matcher(input).matches()) {
                System.out.println(invalidMessage);
            } else {
=======
                System.out.println("Phone number cannot be empty");
            }
            else if (!PatternChecker.PHONE_PATTERN.matcher(input).matches()) {
                System.out.println("Invalid phone number format");
            }       
            else {
>>>>>>> b6473b81
                return input;
            }
        }
    }

<<<<<<< HEAD
    public static String getICInput(Scanner scanner, String prompt, String defaultValue) {
        return getInputMatchingWithDefault(scanner, prompt, PatternChecker.IC_PATTERN, "IC must be in format: XXXXXX-XX-XXXX", defaultValue);
    }

    public static String getEmailInput(Scanner scanner, String prompt, String defaultValue) {
        return getInputMatchingWithDefault(scanner, prompt, PatternChecker.EMAIL_PATTERN, "Please enter a valid email address", defaultValue);
    }

    public static String getPhoneInput(Scanner scanner, String prompt, String defaultValue) {
        return getInputMatchingWithDefault(scanner, prompt, PatternChecker.PHONE_PATTERN, "Phone must be in format: 0XX-XXXXXXX or 0XX-XXXXXXXX", defaultValue);
    }

    public static String getPostalCodeInput(Scanner scanner, String prompt) {
        Pattern postalPattern = Pattern.compile("^\\d{5}$");
        return getInputMatching(scanner, prompt, postalPattern, "Postal code must be 5 digits").trim();
    }

    public static String getPostalCodeInput(Scanner scanner, String prompt, String defaultValue) {
        Pattern postalPattern = Pattern.compile("^\\d{5}$");
        return getInputMatchingWithDefault(scanner, prompt, postalPattern, "Postal code must be 5 digits", defaultValue).trim();
    }

    public static String getWardNumberInput(Scanner scanner, String prompt) {
        Pattern wardPattern = Pattern.compile("^W\\d{1,19}$");
        return getInputMatching(
            scanner, 
            prompt, 
            wardPattern, 
            "Must start with 'W' followed by up to 19 digits (e.g., W1, W123)"
        );
    }
    
    public static String getWardNumberInput(Scanner scanner, String prompt, String defaultValue) {
        Pattern wardPattern = Pattern.compile("^W\\d{1,19}$");
        return getInputMatchingWithDefault(
            scanner, 
            prompt, 
            wardPattern, 
            "Must start with 'W' followed by up to 19 digits (e.g., W1, W123)", 
            defaultValue
        );
    }
    
=======
    public static String getTimeInput(Scanner scanner, String prompt) {
        while (true) {
            System.out.print(prompt);
            String input = scanner.nextLine().trim();
            if (input.isEmpty()) {
                System.out.println("Time cannot be empty");
            }
            else if (!PatternChecker.TIME_PATTERN.matcher(input).matches()) {
                System.out.println("Invalid time format");
            }
            else {
                return input;
            }
        }
    }

>>>>>>> b6473b81
    public static int getIntInput(Scanner scanner, String prompt, int min, int max) {
        while (true) {
            System.out.print(prompt);
            try {
                String input = scanner.nextLine().trim();
                int value = Integer.parseInt(input);
                if (value >= min && value <= max) {
                    return value;
                }
                System.out.println("Please enter a number between " + min + " and " + max);
            } catch (NumberFormatException e) {
                System.out.println("Please enter a valid number");
            }
        }
    }

    public static double getDoubleInput(Scanner scanner, String prompt, double min, double max) {
        while (true) {
            System.out.print(prompt);
            try {
                String input = scanner.nextLine().trim();
                double value = Double.parseDouble(input);
                if (value >= min && value <= max) {
                    return value;
                }
                System.out.println("Please enter a number between " + min + " and " + max);
            } catch (NumberFormatException e) {
                System.out.println("Please enter a valid number");
            }
        }
    }

    public static LocalDate getDateInput(Scanner scanner, String prompt, DateType dateType) {
        DateTimeFormatter dateFormat = DateTimeFormatter.ofPattern("dd-MM-uuuu").withResolverStyle(ResolverStyle.STRICT);
        while (true) {
            System.out.print(prompt);
            String input = scanner.nextLine().trim();
            try {
                LocalDate date = LocalDate.parse(input, dateFormat);
                if (date.isBefore(LocalDate.of(1900, 1, 1))) {
                    System.out.println("Year should be greater than 1900");
                } else if (dateType == DateType.PAST_DATE_ONLY && date.isAfter(LocalDate.now())) {
                    System.out.println("Date should be in the past");
                } else if (dateType == DateType.FUTURE_DATE_ONLY && date.isBefore(LocalDate.now())) {
                    System.out.println("Date should be in the future");
                } else {
                    return date;
                }
            } catch (DateTimeException e) {
                System.out.println("Invalid date format. Please use DD-MM-YYYY");
            }
        }
    }

    public static boolean getBooleanInput(Scanner scanner, String prompt) {
        while (true) {
            System.out.print(prompt);
            String input = scanner.nextLine().trim();
            if (input.isEmpty()) {
                System.out.println("Input cannot be empty");
            } else if (input.equalsIgnoreCase("Y") || input.equalsIgnoreCase("N")) {
                return input.equalsIgnoreCase("Y");
            } else {
                System.out.println("Invalid input. Please enter Y or N.");
            }
        }
    }

    // Get user input with default value
    public static String getStringInput(Scanner scanner, String prompt, String defaultValue) {
        while (true) {
            System.out.print(prompt);
            String input = scanner.nextLine().trim();
            if (input.isEmpty()) {
                return defaultValue;
            } else if (!PatternChecker.CONTAIN_ALPHABETS_PATTERN.matcher(input).matches()) {
                System.out.println("Input must contain at least one alphabet");
            } else {
                return input;
            }
        }
    }

    public static int getIntInput(Scanner scanner, String prompt, int defaultValue) {
        while (true) {
            System.out.print(prompt);
            String input = scanner.nextLine().trim();
            if (input.isEmpty()) {
                return defaultValue;
            } else {
                try {
                    return Integer.parseInt(input);
                } catch (NumberFormatException e) {
                    System.out.println("Please enter a valid number");
                }
            }
        }
    }

    public static double getDoubleInput(Scanner scanner, String prompt, double defaultValue) {
        while (true) {
            System.out.print(prompt);
            String input = scanner.nextLine().trim();
            if (input.isEmpty()) {
                return defaultValue;
            } else {
                try {
                    return Double.parseDouble(input);
                } catch (NumberFormatException e) {
                    System.out.println("Please enter a valid number");
                }
            }
        }
    }

    public static LocalDate getDateInput(Scanner scanner, String prompt, DateType dateType, LocalDate defaultValue) {
        DateTimeFormatter dateFormat = DateTimeFormatter.ofPattern("dd-MM-uuuu");
        while (true) {
            System.out.print(prompt);
            String input = scanner.nextLine().trim();
            if (input.isEmpty()) {
                return defaultValue;
            }
            try {
                LocalDate date = LocalDate.parse(input, dateFormat);
                if (date.isBefore(LocalDate.of(1900, 1, 1))) {
                    System.out.println("Year should be greater than 1900");
                } else if (dateType == DateType.PAST_DATE_ONLY && date.isAfter(LocalDate.now())) {
                    System.out.println("Date should be in the past");
                } else if (dateType == DateType.FUTURE_DATE_ONLY && date.isBefore(LocalDate.now())) {
                    System.out.println("Date should be in the future");
                } else {
                    return date;
                }
            } catch (DateTimeException e) {
                System.out.println("Invalid date format. Please use DD-MM-YYYY");
            }
        }
    }

    public static boolean getBooleanInput(Scanner scanner, String prompt, boolean defaultValue) {
        while (true) {
            System.out.print(prompt);
            String input = scanner.nextLine().trim();
            if (input.isEmpty()) {
                return defaultValue;
            } else if (input.equalsIgnoreCase("Y") || input.equalsIgnoreCase("N")) {
                return input.equalsIgnoreCase("Y");
            } else {
                System.out.println("Invalid input. Please enter Y or N.");
            }
        }
    }

    public static void printHeader(String title) {
        int headerWidth = title.length();

        // Create a repeated string of "=" characters
        StringBuilder separator = new StringBuilder();
        for (int i = 0; i < headerWidth; i++) {
            separator.append("=");
        }

        System.out.println(separator.toString());
        System.out.println(title);
        System.out.println(separator.toString());
    }

    public static void waitMessage() {
        System.out.println("\n\n\nPress Enter to continue...");
        try {
            // Read until we get a newline character
            while (System.in.read() != '\n') {
                // Keep reading until we get a newline
            }
        } catch (IOException e) {
            e.printStackTrace();
        }
    }
}<|MERGE_RESOLUTION|>--- conflicted
+++ resolved
@@ -6,11 +6,7 @@
 import java.time.format.DateTimeFormatter;
 import java.time.format.ResolverStyle;
 import java.util.Scanner;
-<<<<<<< HEAD
-import java.time.DateTimeException;
 import java.util.regex.Pattern;
-=======
->>>>>>> b6473b81
 
 public class ConsoleUtils {
     public static String getStringInput(Scanner scanner, String prompt) {
@@ -42,7 +38,6 @@
     }
 
     public static String getICInput(Scanner scanner, String prompt) {
-<<<<<<< HEAD
         return getInputMatching(scanner, prompt, PatternChecker.IC_PATTERN, "IC must be in format: XXXXXX-XX-XXXX");
     }
 
@@ -55,7 +50,20 @@
     }
 
     public static String getInputMatchingWithDefault(Scanner scanner, String prompt, Pattern pattern, String invalidMessage, String defaultValue) {
-=======
+        while (true) {
+            System.out.print(prompt);
+            String input = scanner.nextLine().trim();
+            if (input.isEmpty()) {
+                return defaultValue;
+            } else if (!pattern.matcher(input).matches()) {
+                System.out.println(invalidMessage);
+            } else {
+                return input;
+            }
+        }
+    }
+
+    public static String getICInput(Scanner scanner, String prompt) {
         while (true) {
             System.out.print(prompt);
             String input = scanner.nextLine().trim();
@@ -72,30 +80,38 @@
     }
 
     public static String getPhoneInput(Scanner scanner, String prompt) {
->>>>>>> b6473b81
-        while (true) {
-            System.out.print(prompt);
-            String input = scanner.nextLine().trim();
-            if (input.isEmpty()) {
-<<<<<<< HEAD
-                return defaultValue;
-            } else if (!pattern.matcher(input).matches()) {
-                System.out.println(invalidMessage);
-            } else {
-=======
+        while (true) {
+            System.out.print(prompt);
+            String input = scanner.nextLine().trim();
+            if (input.isEmpty()) {
                 System.out.println("Phone number cannot be empty");
             }
             else if (!PatternChecker.PHONE_PATTERN.matcher(input).matches()) {
                 System.out.println("Invalid phone number format");
             }       
             else {
->>>>>>> b6473b81
-                return input;
-            }
-        }
-    }
-
-<<<<<<< HEAD
+                return input;
+            }
+        }
+    }
+
+    public static String getTimeInput(Scanner scanner, String prompt) {
+        while (true) {
+            System.out.print(prompt);
+            String input = scanner.nextLine().trim();
+            if (input.isEmpty()) {
+                System.out.println("Time cannot be empty");
+            }
+            else if (!PatternChecker.TIME_PATTERN.matcher(input).matches()) {
+                System.out.println("Invalid time format");
+            }
+            else {
+                return input;
+            }
+        }
+    }
+
+
     public static String getICInput(Scanner scanner, String prompt, String defaultValue) {
         return getInputMatchingWithDefault(scanner, prompt, PatternChecker.IC_PATTERN, "IC must be in format: XXXXXX-XX-XXXX", defaultValue);
     }
@@ -139,24 +155,6 @@
         );
     }
     
-=======
-    public static String getTimeInput(Scanner scanner, String prompt) {
-        while (true) {
-            System.out.print(prompt);
-            String input = scanner.nextLine().trim();
-            if (input.isEmpty()) {
-                System.out.println("Time cannot be empty");
-            }
-            else if (!PatternChecker.TIME_PATTERN.matcher(input).matches()) {
-                System.out.println("Invalid time format");
-            }
-            else {
-                return input;
-            }
-        }
-    }
-
->>>>>>> b6473b81
     public static int getIntInput(Scanner scanner, String prompt, int min, int max) {
         while (true) {
             System.out.print(prompt);
